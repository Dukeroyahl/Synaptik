# Test file
Testing release workflow Sat Aug  2 16:20:27 EDT 2025
## Testing conventional commits workflow Sat Aug  2 16:33:59 EDT 2025
Simple patch test
Direct test Sat Aug  2 16:42:00 EDT 2025

## Semver Plugin Fix Validation
Testing improved semver-action configuration with:
<<<<<<< HEAD
- Correct fallback tag: 1.0.3 (actual latest in main branch)
- Added noVersionBumpBehavior: current
- Removed problematic v1.1.0 tag that wasn't in main branch history
- Enhanced tag detection and error handling

This should trigger a patch version bump (1.0.4) due to the fix: prefix.
The semver-action will now properly compare against the correct baseline tag.
=======
- Consistent tag format (v prefix)
- Updated fallback tag to v1.1.0
- noVersionBumpBehavior: current
- Enhanced tag detection

This should trigger a patch version bump (v1.1.1) due to the fix: prefix.
>>>>>>> 37aaea44
<|MERGE_RESOLUTION|>--- conflicted
+++ resolved
@@ -6,19 +6,11 @@
 
 ## Semver Plugin Fix Validation
 Testing improved semver-action configuration with:
-<<<<<<< HEAD
+
 - Correct fallback tag: 1.0.3 (actual latest in main branch)
 - Added noVersionBumpBehavior: current
 - Removed problematic v1.1.0 tag that wasn't in main branch history
 - Enhanced tag detection and error handling
 
 This should trigger a patch version bump (1.0.4) due to the fix: prefix.
-The semver-action will now properly compare against the correct baseline tag.
-=======
-- Consistent tag format (v prefix)
-- Updated fallback tag to v1.1.0
-- noVersionBumpBehavior: current
-- Enhanced tag detection
-
-This should trigger a patch version bump (v1.1.1) due to the fix: prefix.
->>>>>>> 37aaea44
+The semver-action will now properly compare against the correct baseline tag.